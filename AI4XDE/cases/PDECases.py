--- conflicted
+++ resolved
@@ -46,10 +46,6 @@
             return x, y
         else:
             raise Warning('You must rewrite one of sol() and gen_testdata()')
-<<<<<<< HEAD
-=======
-            raise Warning('You must rewrite one of sol() and gen_testdata()')
->>>>>>> 9bcca47f
     
     def output_transform(self, x, y):
         pass
@@ -255,19 +251,11 @@
         return dde.geometry.GeometryXTime(geom, timedomain)
     
     def sol(self, x):
-<<<<<<< HEAD
-=======
-    def sol(self, x):
->>>>>>> 9bcca47f
         return np.sin(np.pi * x[:, 0:1]) * np.exp(-x[:, 1:])
     
     def gen_data(self):
         return dde.data.TimePDE(self.geomtime, self.pde, [], num_domain=self.NumDomain, train_distribution='pseudo',
                             solution=self.sol, num_test=10000)
-<<<<<<< HEAD
-=======
-                            solution=self.sol, num_test=10000)
->>>>>>> 9bcca47f
     
     def output_transform(self, x, y):
         return bkd.sin(np.pi * x[:, 0:1]) + (1 - x[:, 0:1] ** 2) * (x[:, 1:]) * y
@@ -295,10 +283,6 @@
         from matplotlib import pyplot as plt
         X = np.array([[x, t] for x in np.linspace(-1, 1, 1000) for t in np.linspace(0, 1, 1000)])
         y = self.sol(X)
-<<<<<<< HEAD
-=======
-        y = self.sol(X)
->>>>>>> 9bcca47f
         model_y = solver.model.predict(X)
 
         fig, axes = plt.subplots(1, 3, figsize=(15, 5))
@@ -340,10 +324,6 @@
         return dde.geometry.GeometryXTime(geom, timedomain)
     
     def sol(self, x):
-<<<<<<< HEAD
-=======
-    def sol(self, x):
->>>>>>> 9bcca47f
         return np.sin(np.pi * x[:, 0:1]) * np.cos(2 * np.pi * x[:, 1:2]) + 0.5 * np.sin(4 * np.pi * x[:, 0:1]) * np.cos(
             8 * np.pi * x[:, 1:2])
     
@@ -387,10 +367,6 @@
         xr = self.geomtime.geometry.r
         X = np.array([[x, t] for x in np.linspace(xl, xr, 1000) for t in np.linspace(tl, tr, 1000)])
         y = self.sol(X)
-<<<<<<< HEAD
-=======
-        y = self.sol(X)
->>>>>>> 9bcca47f
         model_y = solver.model.predict(X)
 
         fig, axes = plt.subplots(1, 3, figsize=(15, 5))
@@ -502,15 +478,8 @@
         ic1 = dde.icbc.IC(self.geomtime, lambda x: 0, boundary, component=0)
         ic2 = dde.icbc.IC(self.geomtime, lambda x: 1, boundary, component=1)
         return dde.data.PDE(self.geomtime, self.pde, [ic1, ic2], num_domain=self.NumDomain, num_boundary=2, solution=self.sol, num_test=10000, train_distribution='pseudo')
-<<<<<<< HEAD
     
     def sol(self, x):
-=======
-        return dde.data.PDE(self.geomtime, self.pde, [ic1, ic2], num_domain=self.NumDomain, num_boundary=2, solution=self.sol, num_test=10000, train_distribution='pseudo')
-    
-    def sol(self, x):
-    def sol(self, x):
->>>>>>> 9bcca47f
         return np.hstack((np.sin(x), np.cos(x)))
     
     def plot_result(self, model, axes=None, exact=False):
@@ -521,11 +490,6 @@
         if exact:
             axes.plot(xx, self.sol(xx), label='Exact')
         axes.plot(xx, model.predict(xx), '--', label='Prediction')
-<<<<<<< HEAD
-=======
-            axes.plot(xx, self.sol(xx), label='Exact')
-        axes.plot(xx, model.predict(xx), '--', label='Prediction')
->>>>>>> 9bcca47f
         axes.legend()
         axes.set_xlabel('x')
         axes.set_ylabel('y')
@@ -583,10 +547,6 @@
     def gen_testdata(self):
         from scipy import integrate
         def sol(t, r):
-<<<<<<< HEAD
-=======
-        def sol(t, r):
->>>>>>> 9bcca47f
             x, y = r
             dx_t = 1 / self.ub * self.rb * (2.0 * self.ub * x - 0.04 * self.ub * x * self.ub * y)
             dy_t = 1 / self.ub * self.rb * (0.02 * self.ub * x * self.ub * y - 1.06 * self.ub * y)
@@ -594,10 +554,6 @@
         t = np.linspace(0, 1, 100)
 
         sol = integrate.solve_ivp(sol, (0, 10), (100 / self.ub, 15 / self.ub), t_eval=t)
-<<<<<<< HEAD
-=======
-        sol = integrate.solve_ivp(sol, (0, 10), (100 / self.ub, 15 / self.ub), t_eval=t)
->>>>>>> 9bcca47f
         x_true, y_true = sol.y
         x_true = x_true.reshape(100, 1)
         y_true = y_true.reshape(100, 1)
