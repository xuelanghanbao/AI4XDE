--- conflicted
+++ resolved
@@ -2978,117 +2978,4 @@
             if needColorbar:
                 fig.colorbar(ax, ax=axe)
         plt.show()
-<<<<<<< HEAD
-        return fig, axes
-
-
-class Diffusion_Reaction_Inverse(PDECases):
-    def __init__(
-        self,
-        NumDomain=2000,
-        use_output_transform=False,
-        layer_size=[1, [20, 20], [20, 20], [20, 20], 2],
-        activation="tanh",
-        initializer="Glorot uniform",
-    ):
-        self.res = self.gen_res()
-        self.metrics = self.gen_metrics()
-        super().__init__(
-            name="Diffusion_Reaction_Inverse",
-            NumDomain=NumDomain,
-            use_output_transform=use_output_transform,
-            layer_size=layer_size,
-            activation=activation,
-            initializer=initializer,
-        )
-
-    def sol(self, x):
-        return self.res.sol(x)[0]
-
-    def gen_res(self):
-        from scipy.integrate import solve_bvp
-
-        def k(x):
-            return 0.1 + np.exp(-0.5 * (x - 0.5) ** 2 / 0.15**2)
-
-        def fun(x, y):
-            return np.vstack((y[1], 100 * (k(x) * y[0] + np.sin(2 * np.pi * x))))
-
-        def bc(ya, yb):
-            return np.array([ya[0], yb[0]])
-
-        a = np.linspace(0, 1, 1000)
-        b = np.zeros((2, a.size))
-
-        res = solve_bvp(fun, bc, a, b)
-        return res
-
-    def get_metrics(self, model):
-        xx = np.linspace(0, 1, 1001)[:, None]
-
-        def k(x):
-            return 0.1 + np.exp(-0.5 * (x - 0.5) ** 2 / 0.15**2)
-
-        def l2_u(_, __):
-            return dde.metrics.l2_relative_error(
-                self.sol(xx), model.predict(xx)[:, 0:1]
-            )
-
-        def l2_k(_, __):
-            return dde.metrics.l2_relative_error(k(xx), model.predict(xx)[:, 1:2])
-
-        return [l2_u, l2_k]
-
-    def gen_pde(self):
-        def pde(x, y):
-            u = y[:, 0:1]
-            k = y[:, 1:2]
-            du_xx = dde.grad.hessian(y, x, component=0)
-            return 0.01 * du_xx - k * u - bkd.sin(2 * np.pi * x)
-
-        return pde
-
-    def gen_net(self, layer_size, activation, initializer):
-        return dde.nn.PFNN(layer_size, activation, initializer)
-
-    def gen_geomtime(self):
-        return dde.geometry.Interval(0, 1)
-
-    def gen_data(self):
-        def gen_traindata(num):
-            xvals = np.linspace(0, 1, num)
-            yvals = self.sol(xvals)
-
-            return np.reshape(xvals, (-1, 1)), np.reshape(yvals, (-1, 1))
-
-        ob_x, ob_u = gen_traindata(8)
-        observe_u = dde.PointSetBC(ob_x, ob_u, component=0)
-        bc = dde.DirichletBC(
-            self.geomtime, self.sol, lambda _, on_boundary: on_boundary, component=0
-        )
-        return dde.data.PDE(
-            self.geomtime,
-            self.pde,
-            bcs=[bc, observe_u],
-            num_domain=self.NumDomain - 2,
-            num_boundary=2,
-            train_distribution="pseudo",
-            num_test=1000,
-        )
-
-    def plot_result(self, solver, axes=None, exact=True):
-        from matplotlib import pyplot as plt
-
-        X, y = self.get_testdata()
-        if axes is None:
-            fig, axes = plt.subplots()
-        if exact:
-            axes.plot(X, y, label="Exact")
-        axes.plot(X, solver.model.predict(X), "--", label="Prediction")
-        axes.legend()
-        axes.set_xlabel("x")
-        axes.set_ylabel("y")
-        axes.set_title(self.name)
-=======
->>>>>>> 901c1c6d
         return fig, axes